<!-- markdownlint-disable MD024 -->

# CLI

Ajour accepts arguments and can even run certain operations on the command line
without launching the GUI, such as updating all addons. This makes it possible to
manage your addon collection through scripts and scheduling.

You can pass `--help` to see a full list of supported flags, options and commands.

```text
USAGE:
    ajour [OPTIONS] [SUBCOMMAND]

FLAGS:
    -h, --help       Prints help information
    -V, --version    Prints version information

OPTIONS:
        --aa <antialiasing>        Enable / Disable Anti-aliasing (true / false)
        --data <data-directory>    Path to a custom data directory for the app

SUBCOMMANDS:
    backup     Backup your WTF and/or AddOns folders
    install    Install an addon from the command line
<<<<<<< HEAD
    update              Update all addons and WeakAuras
    update-addons       Update all addons from the command line then exit
    update-weakauras    Update all WeakAuras from the command line then exit`
    path-add            Add a World of Warcraft path to known directories
=======
    update              Update all addons, WeakAura and Plater auras
    update-addons       Update all addons
    update-auras        Update all WeakAura and Plater auras
>>>>>>> 07a9abbc
```

## Options

You can attach different options together with a [subcommand](#subcommands).
Currently available options:

```sh
# Enable or disable anti-aliasing.
# [default: true]

--aa <true/false>

# Path to a custom data directory for the app.
# [default]:
# macOS/Linux: $HOME/.config/ajour
# Windows: %APPDATA%\ajour

--data <data-directory>
```

## Subcommands

### Backup

Backup your WTF and/or AddOns folders.

```sh
USAGE:
    ajour backup [OPTIONS] <destination>

OPTIONS:
    # Folder to backup
    # [default: both]
    # [possible values: both, wtf, addons]

    -b, --backup-folder <backup-folder>

    # Space separated list of flavors to include in backup.
    # If ommited, all flavors will be included
    # [possible values: retail, ptr, beta, classic, classic_ptr]

    -f, --flavors <flavors>

    # Compression format to use
    # [default: zip]
    # [possible values: zip, zstd]

    -c, --compression-format <compression-format>

ARGS:
    # folder to save backups to

    <destination>
```

#### Example

```sh
# Backup both WTF and AddOns folder for all flavors

ajour backup -b both

# Backup the WTF folder for Retail

ajour backup -b wtf -f retail /tmp
```

### Install

Install an addon from the command line.

```sh
USAGE:
    ajour install <flavor> <url>

ARGS:
    # Flavor to install addon under
    # [possible values: retail, ptr, beta, classic, classic_ptr]

    <flavor>

    # Source url
    # [Github & Gitlab currently supported]

    <url>
```

#### Example

```sh
# Install Hekili from Github

ajour install retail https://github.com/Hekili/hekili
```

### Update

Update all addons and/or WeakAuras from the command line then exit.

```sh
USAGE:
    ajour update
    ajour update-addons
    ajour update-auras
```

#### Example

```sh
# Update all addons and WeakAuras

ajour update

# Update all addons

ajour update-addons

# Update all WeakAura and Plater auras

<<<<<<< HEAD
ajour update-weakauras
```

### Path Add

Add World of Warcraft path to known directories.

```sh
USAGE:
    ajour path-add <path> [flavor]

ARGS:
    # Path to the World of Warcraft directory

    <url>

    # Flavor to use from the path. If none, we use all we find
    # [possible values: retail, ptr, beta, classic, classic_ptr]

    [flavor]
```

#### Example

```sh
# Add retail from ./World of Warcraft

ajour path-add ./World of Warcraft retail

# Add all known flavors from ./World of Warcraft

ajour path-add ./World of Warcraft
=======
ajour update-auras
>>>>>>> 07a9abbc
```<|MERGE_RESOLUTION|>--- conflicted
+++ resolved
@@ -23,16 +23,10 @@
 SUBCOMMANDS:
     backup     Backup your WTF and/or AddOns folders
     install    Install an addon from the command line
-<<<<<<< HEAD
-    update              Update all addons and WeakAuras
-    update-addons       Update all addons from the command line then exit
-    update-weakauras    Update all WeakAuras from the command line then exit`
-    path-add            Add a World of Warcraft path to known directories
-=======
     update              Update all addons, WeakAura and Plater auras
     update-addons       Update all addons
     update-auras        Update all WeakAura and Plater auras
->>>>>>> 07a9abbc
+    path-add            Add a World of Warcraft path to known directories
 ```
 
 ## Options
@@ -153,8 +147,7 @@
 
 # Update all WeakAura and Plater auras
 
-<<<<<<< HEAD
-ajour update-weakauras
+ajour update-auras
 ```
 
 ### Path Add
@@ -186,7 +179,4 @@
 # Add all known flavors from ./World of Warcraft
 
 ajour path-add ./World of Warcraft
-=======
-ajour update-auras
->>>>>>> 07a9abbc
 ```