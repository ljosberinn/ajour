use {
    super::{DEFAULT_FONT_SIZE, DEFAULT_PADDING},
    crate::gui::{
        style, ColumnKey, ColumnState, ExpandType, Flavor, Interaction, Message, Mode,
        ReleaseChannel, SortDirection, State,
    },
    crate::localization::localized_string,
    ajour_core::{
        addon::{Addon, AddonState},
        config::Config,
        theme::ColorPalette,
    },
    ajour_widgets::{header, Header, TableRow},
    chrono::prelude::*,
    iced::{button, Align, Button, Column, Container, Element, Length, PickList, Row, Space, Text},
    std::collections::HashMap,
    strfmt::strfmt,
};

fn row_title<T: PartialEq>(
    column_key: T,
    previous_column_key: Option<T>,
    previous_sort_direction: Option<SortDirection>,
    title: &str,
) -> String {
    if Some(column_key) == previous_column_key {
        match previous_sort_direction {
            Some(SortDirection::Asc) => format!("{} ▲", title),
            Some(SortDirection::Desc) => format!("{} ▼", title),
            _ => title.to_string(),
        }
    } else {
        title.to_string()
    }
}

pub fn titles_row_header<'a>(
    color_palette: ColorPalette,
    addons: &[Addon],
    header_state: &'a mut header::State,
    column_state: &'a mut [ColumnState],
    previous_column_key: Option<ColumnKey>,
    previous_sort_direction: Option<SortDirection>,
) -> Header<'a, Message> {
    // A row containing titles above the addon rows.
    let mut row_titles = vec![];

    for column in column_state.iter_mut().filter(|c| !c.hidden) {
        let column_key = column.key;

        let row_title = row_title(
            column_key,
            previous_column_key,
            previous_sort_direction,
            &column.key.title(),
        );

        let mut row_header = Button::new(
            &mut column.btn_state,
            Text::new(row_title)
                .size(DEFAULT_FONT_SIZE)
                .width(Length::Fill),
        )
        .width(Length::Fill)
        .on_press(Interaction::SortColumn(column_key));

        if previous_column_key == Some(column_key) {
            row_header = row_header.style(style::SelectedColumnHeaderButton(color_palette));
        } else {
            row_header = row_header.style(style::ColumnHeaderButton(color_palette));
        }

        let row_header: Element<Interaction> = row_header.into();

        let row_container = Container::new(row_header.map(Message::Interaction))
            .width(column.width)
            .style(style::NormalBackgroundContainer(color_palette));

        // Only shows row titles if we have any addons.
        if !addons.is_empty() {
            row_titles.push((column.key.as_string(), row_container));
        }
    }

    Header::new(
        header_state,
        row_titles,
        Some(Length::Units(DEFAULT_PADDING)),
        Some(Length::Units(DEFAULT_PADDING + 5)),
    )
    .spacing(1)
    .height(Length::Units(25))
    .on_resize(3, |event| {
        Message::Interaction(Interaction::ResizeColumn(
            Mode::MyAddons(Flavor::default()),
            event,
        ))
    })
}

#[allow(clippy::too_many_arguments)]
pub fn data_row_container<'a, 'b>(
    color_palette: ColorPalette,
    addon: &'a mut Addon,
    is_addon_expanded: bool,
    expand_type: &'a ExpandType,
    config: &Config,
    column_config: &'b [(ColumnKey, Length, bool)],
    is_odd: Option<bool>,
) -> TableRow<'a, Message> {
    let default_height = Length::Units(26);
    let default_row_height = 26;

    let mut row_containers = vec![];

    let author = addon.author().map(str::to_string);
    let game_version = addon.game_version().map(str::to_string);
    let notes = addon.notes().map(str::to_string);
    let website_url = addon.website_url().map(str::to_string);
    let changelog_url = addon.changelog_url(config.addons.global_release_channel);
    let repository_kind = addon.repository_kind();

    let global_release_channel = config.addons.global_release_channel;

    // Check if current addon is expanded.
    let addon_cloned = addon.clone();
    let addon_cloned_for_row = addon.clone();
    let version = addon
        .version()
        .map(str::to_string)
        .unwrap_or_else(|| "-".to_string());
    let release_package = addon_cloned.relevant_release_package(global_release_channel);

    if let Some((idx, width)) = column_config
        .iter()
        .enumerate()
        .filter_map(|(idx, (key, width, hidden))| {
            if *key == ColumnKey::Title && !hidden {
                Some((idx, width))
            } else {
                None
            }
        })
        .next()
    {
        let title = Text::new(addon.title()).size(DEFAULT_FONT_SIZE);

        let mut title_row = Row::new().push(title).spacing(5).align_items(Align::Center);

        if addon.release_channel != ReleaseChannel::Default {
            let release_channel =
                Container::new(Text::new(addon.release_channel.to_string()).size(10))
                    .style(style::ChannelBadge(color_palette))
                    .padding(3);

            title_row = title_row.push(release_channel);
        }

        let mut title_container = Container::new(title_row)
            .padding(5)
            .height(default_height)
            .width(*width)
            .center_y();
        if is_addon_expanded && matches!(expand_type, ExpandType::Details(_)) {
            title_container =
                title_container.style(style::SelectedBrightForegroundContainer(color_palette));
        } else {
            title_container =
                title_container.style(style::HoverableBrightForegroundContainer(color_palette));
        }

        row_containers.push((idx, title_container));
    }

    if let Some((idx, width)) = column_config
        .iter()
        .enumerate()
        .filter_map(|(idx, (key, width, hidden))| {
            if *key == ColumnKey::LocalVersion && !hidden {
                Some((idx, width))
            } else {
                None
            }
        })
        .next()
    {
        let installed_version = Text::new(version).size(DEFAULT_FONT_SIZE);

        let installed_version_container = Container::new(installed_version)
            .padding(5)
            .height(default_height)
            .width(*width)
            .center_y()
            .style(style::HoverableForegroundContainer(color_palette));

        row_containers.push((idx, installed_version_container));
    }

    if let Some((idx, width)) = column_config
        .iter()
        .enumerate()
        .filter_map(|(idx, (key, width, hidden))| {
            if *key == ColumnKey::RemoteVersion && !hidden {
                Some((idx, width))
            } else {
                None
            }
        })
        .next()
    {
        let remote_version = if let Some(package) = &release_package {
            package.version.clone()
        } else {
            String::from("-")
        };
        let remote_version = Text::new(remote_version).size(DEFAULT_FONT_SIZE);

        let mut remote_version_button =
            Button::new(&mut addon.remote_version_btn_state, remote_version)
                .style(style::NormalTextButton(color_palette));

        if changelog_url.is_some() {
            remote_version_button =
                remote_version_button.on_press(Interaction::Expand(ExpandType::Changelog {
                    addon: addon_cloned.clone(),
                    changelog: None,
                }));
        }

        let remote_version_button: Element<Interaction> = remote_version_button.into();

        let remote_version_container =
            Container::new(remote_version_button.map(Message::Interaction))
                .height(default_height)
                .width(*width)
                .center_y()
                .style(style::HoverableForegroundContainer(color_palette));

        row_containers.push((idx, remote_version_container));
    }

    if let Some((idx, width)) = column_config
        .iter()
        .enumerate()
        .filter_map(|(idx, (key, width, hidden))| {
            if *key == ColumnKey::Channel && !hidden {
                Some((idx, width))
            } else {
                None
            }
        })
        .next()
    {
        let channel = Text::new(addon.release_channel.to_string()).size(DEFAULT_FONT_SIZE);
        let channel_container = Container::new(channel)
            .height(default_height)
            .width(*width)
            .center_y()
            .padding(5)
            .style(style::HoverableForegroundContainer(color_palette));

        row_containers.push((idx, channel_container));
    }

    if let Some((idx, width)) = column_config
        .iter()
        .enumerate()
        .filter_map(|(idx, (key, width, hidden))| {
            if *key == ColumnKey::Author && !hidden {
                Some((idx, width))
            } else {
                None
            }
        })
        .next()
    {
        let author = Text::new(author.as_deref().unwrap_or("-")).size(DEFAULT_FONT_SIZE);
        let author_container = Container::new(author)
            .height(default_height)
            .width(*width)
            .center_y()
            .padding(5)
            .style(style::HoverableForegroundContainer(color_palette));

        row_containers.push((idx, author_container));
    }

    if let Some((idx, width)) = column_config
        .iter()
        .enumerate()
        .filter_map(|(idx, (key, width, hidden))| {
            if *key == ColumnKey::GameVersion && !hidden {
                Some((idx, width))
            } else {
                None
            }
        })
        .next()
    {
        let game_version =
            Text::new(game_version.as_deref().unwrap_or("-")).size(DEFAULT_FONT_SIZE);
        let game_version_container = Container::new(game_version)
            .height(default_height)
            .width(*width)
            .center_y()
            .padding(5)
            .style(style::HoverableForegroundContainer(color_palette));

        row_containers.push((idx, game_version_container));
    }

    if let Some((idx, width)) = column_config
        .iter()
        .enumerate()
        .filter_map(|(idx, (key, width, hidden))| {
            if *key == ColumnKey::DateReleased && !hidden {
                Some((idx, width))
            } else {
                None
            }
        })
        .next()
    {
        // TODO (casperstorm): localization timeago.
        // @see: https://docs.rs/timeago/0.2.1/timeago/
        let release_date_text: String = if let Some(package) = &release_package {
            let f = timeago::Formatter::new();
            let now = Local::now();

            if let Some(time) = package.date_time.as_ref() {
                f.convert_chrono(*time, now)
            } else {
                "".to_string()
            }
        } else {
            "-".to_string()
        };
        let release_date_text = Text::new(release_date_text).size(DEFAULT_FONT_SIZE);
        let game_version_container = Container::new(release_date_text)
            .height(default_height)
            .width(*width)
            .center_y()
            .padding(5)
            .style(style::HoverableForegroundContainer(color_palette));

        row_containers.push((idx, game_version_container));
    }

    if let Some((idx, width)) = column_config
        .iter()
        .enumerate()
        .filter_map(|(idx, (key, width, hidden))| {
            if *key == ColumnKey::Source && !hidden {
                Some((idx, width))
            } else {
                None
            }
        })
        .next()
    {
        let source_text =
            repository_kind.map_or_else(|| localized_string("unknown"), |a| a.to_string());
        let source = Text::new(source_text).size(DEFAULT_FONT_SIZE);
        let source_container = Container::new(source)
            .height(default_height)
            .width(*width)
            .center_y()
            .padding(5)
            .style(style::HoverableForegroundContainer(color_palette));

        row_containers.push((idx, source_container));
    }

    if let Some((idx, width)) = column_config
        .iter()
        .enumerate()
        .filter_map(|(idx, (key, width, hidden))| {
            if *key == ColumnKey::Status && !hidden {
                Some((idx, width))
            } else {
                None
            }
        })
        .next()
    {
        let update_button_container = match &addon.state {
            AddonState::Idle => Container::new(Text::new("".to_string()).size(DEFAULT_FONT_SIZE))
                .height(default_height)
                .width(*width)
                .center_y()
                .center_x()
                .style(style::HoverableForegroundContainer(color_palette)),
            AddonState::Completed => {
                Container::new(Text::new(localized_string("completed")).size(DEFAULT_FONT_SIZE))
                    .height(default_height)
                    .width(*width)
                    .center_y()
                    .center_x()
                    .style(style::HoverableForegroundContainer(color_palette))
            }
            AddonState::Error(message) => {
                Container::new(Text::new(message).size(DEFAULT_FONT_SIZE))
                    .height(default_height)
                    .width(*width)
                    .center_y()
                    .center_x()
                    .style(style::HoverableForegroundContainer(color_palette))
            }
            AddonState::Updatable | AddonState::Retry => {
                let id = addon.primary_folder_id.clone();

                let text = match addon.state {
                    AddonState::Updatable => localized_string("update"),
                    AddonState::Retry => localized_string("retry"),
                    _ => "".to_owned(),
                };

                let update_wrapper = Container::new(Text::new(text).size(DEFAULT_FONT_SIZE))
                    .width(*width)
                    .center_x()
                    .align_x(Align::Center);
                let update_button: Element<Interaction> =
                    Button::new(&mut addon.update_btn_state, update_wrapper)
                        .width(Length::FillPortion(1))
                        .style(style::SecondaryButton(color_palette))
                        .on_press(Interaction::Update(id))
                        .into();

                Container::new(update_button.map(Message::Interaction))
                    .height(default_height)
                    .width(*width)
                    .center_y()
                    .center_x()
                    .style(style::HoverableBrightForegroundContainer(color_palette))
            }
            AddonState::Downloading => {
                Container::new(Text::new(localized_string("downloading")).size(DEFAULT_FONT_SIZE))
                    .height(default_height)
                    .width(*width)
                    .center_y()
                    .center_x()
                    .padding(5)
                    .style(style::HoverableForegroundContainer(color_palette))
            }
            AddonState::Unpacking => {
                Container::new(Text::new(localized_string("unpacking")).size(DEFAULT_FONT_SIZE))
                    .height(default_height)
                    .width(*width)
                    .center_y()
                    .center_x()
                    .padding(5)
                    .style(style::HoverableForegroundContainer(color_palette))
            }
            AddonState::Fingerprint => {
                Container::new(Text::new(localized_string("hashing")).size(DEFAULT_FONT_SIZE))
                    .height(default_height)
                    .width(*width)
                    .center_y()
                    .center_x()
                    .padding(5)
                    .style(style::HoverableForegroundContainer(color_palette))
            }
            AddonState::Ignored => {
                Container::new(Text::new(localized_string("ignored")).size(DEFAULT_FONT_SIZE))
                    .height(default_height)
                    .width(*width)
                    .center_y()
                    .center_x()
                    .padding(5)
                    .style(style::HoverableForegroundContainer(color_palette))
            }
            AddonState::Unknown => Container::new(Text::new("").size(DEFAULT_FONT_SIZE))
                .height(default_height)
                .width(*width)
                .center_y()
                .center_x()
                .padding(5)
                .style(style::HoverableForegroundContainer(color_palette)),
        };

        row_containers.push((idx, update_button_container));
    }

    let left_spacer = Space::new(Length::Units(DEFAULT_PADDING), Length::Units(0));
    let right_spacer = Space::new(Length::Units(DEFAULT_PADDING + 5), Length::Units(0));

    let mut row = Row::new().push(left_spacer).spacing(1);

    // Sort columns and push them into row
    row_containers.sort_by(|a, b| a.0.cmp(&b.0));
    for (_, elem) in row_containers.into_iter() {
        row = row.push(elem);
    }

    row = row.push(right_spacer);

    let mut addon_column = Column::new().push(row);

    if is_addon_expanded {
<<<<<<< HEAD
        if let ExpandType::Details(_) = expand_type {
            let notes = notes.unwrap_or_else(|| localized_string("no-addon-description"));
            let author = author.unwrap_or_else(|| "-".to_string());
            let left_spacer = Space::new(Length::Units(DEFAULT_PADDING), Length::Units(0));
            let space = Space::new(Length::Units(0), Length::Units(DEFAULT_PADDING * 2));
            let bottom_space = Space::new(Length::Units(0), Length::Units(4));
            let notes_title_text = Text::new(localized_string("summary")).size(DEFAULT_FONT_SIZE);
            let notes_text = Text::new(notes).size(DEFAULT_FONT_SIZE);
            let author_text = Text::new(author).size(DEFAULT_FONT_SIZE);
            let author_title_text = Text::new(localized_string("authors")).size(DEFAULT_FONT_SIZE);
            let author_title_container = Container::new(author_title_text)
                .style(style::HoverableBrightForegroundContainer(color_palette));
            let notes_title_container = Container::new(notes_title_text)
                .style(style::HoverableBrightForegroundContainer(color_palette));

            let release_date_text: String = if let Some(package) = &release_package {
                let f = timeago::Formatter::new();
                let now = Local::now();

                if let Some(time) = package.date_time.as_ref() {
                    f.convert_chrono(*time, now)
=======
        match expand_type {
            ExpandType::Details(_) => {
                let notes = notes.unwrap_or_else(|| "No description for addon.".to_string());
                let author = author.unwrap_or_else(|| "-".to_string());
                let left_spacer = Space::new(Length::Units(DEFAULT_PADDING), Length::Units(0));
                let space = Space::new(Length::Units(0), Length::Units(DEFAULT_PADDING * 2));
                let bottom_space = Space::new(Length::Units(0), Length::Units(4));
                let notes_title_text = Text::new("Summary").size(DEFAULT_FONT_SIZE);
                let notes_text = Text::new(notes).size(DEFAULT_FONT_SIZE);
                let author_text = Text::new(author).size(DEFAULT_FONT_SIZE);
                let author_title_text = Text::new("Author(s)").size(DEFAULT_FONT_SIZE);
                let author_title_container = Container::new(author_title_text)
                    .style(style::HoverableBrightForegroundContainer(color_palette));
                let notes_title_container = Container::new(notes_title_text)
                    .style(style::HoverableBrightForegroundContainer(color_palette));

                let release_date_text: String = if let Some(package) = &release_package {
                    let f = timeago::Formatter::new();
                    let now = Local::now();

                    if let Some(time) = package.date_time.as_ref() {
                        format!("is {}", f.convert_chrono(*time, now))
                    } else {
                        "".to_string()
                    }
>>>>>>> a8e0a6b8
                } else {
                    "has no avaiable release".to_string()
                };
                let release_date_text = Text::new(release_date_text).size(DEFAULT_FONT_SIZE);
                let release_date_text_container = Container::new(release_date_text)
                    .center_y()
                    .padding(5)
                    .style(style::FadedBrightForegroundContainer(color_palette));

                let release_channel_title =
                    Text::new("Remote release channel").size(DEFAULT_FONT_SIZE);
                let release_channel_title_container = Container::new(release_channel_title)
                    .style(style::FadedBrightForegroundContainer(color_palette));
                let release_channel_list = PickList::new(
                    &mut addon.pick_release_channel_state,
                    &ReleaseChannel::ALL[..],
                    Some(addon.release_channel),
                    Message::ReleaseChannelSelected,
                )
                .text_size(14)
                .width(Length::Units(100))
                .style(style::PickList(color_palette));

                let mut website_button = Button::new(
                    &mut addon.website_btn_state,
                    Text::new("Website").size(DEFAULT_FONT_SIZE),
                )
                .style(style::DefaultButton(color_palette));

                if let Some(link) = website_url {
                    website_button = website_button.on_press(Interaction::OpenLink(link));
                }
<<<<<<< HEAD
            } else {
                localized_string("release-channel-no-release")
            };
            let release_date_text = Text::new(release_date_text).size(DEFAULT_FONT_SIZE);
            let release_date_text_container = Container::new(release_date_text)
                .center_y()
                .padding(5)
                .style(style::FadedBrightForegroundContainer(color_palette));

            let release_channel_title =
                Text::new(localized_string("remote-release-channel")).size(DEFAULT_FONT_SIZE);
            let release_channel_title_container = Container::new(release_channel_title)
                .style(style::FadedBrightForegroundContainer(color_palette));
            let release_channel_list = PickList::new(
                &mut addon.pick_release_channel_state,
                &ReleaseChannel::ALL[..],
                Some(addon.release_channel),
                Message::ReleaseChannelSelected,
            )
            .text_size(14)
            .width(Length::Units(100))
            .style(style::PickList(color_palette));

            let mut website_button = Button::new(
                &mut addon.website_btn_state,
                Text::new(localized_string("website")).size(DEFAULT_FONT_SIZE),
            )
            .style(style::DefaultButton(color_palette));

            if let Some(link) = website_url {
                website_button = website_button.on_press(Interaction::OpenLink(link));
            }
=======
>>>>>>> a8e0a6b8

                let website_button: Element<Interaction> = website_button.into();

<<<<<<< HEAD
            let is_ignored = addon.state == AddonState::Ignored;
            let ignore_button_text = if is_ignored {
                Text::new(localized_string("unignore")).size(DEFAULT_FONT_SIZE)
            } else {
                Text::new(localized_string("ignore")).size(DEFAULT_FONT_SIZE)
            };
=======
                let is_ignored = addon.state == AddonState::Ignored;
                let ignore_button_text = if is_ignored {
                    Text::new("Unignore").size(DEFAULT_FONT_SIZE)
                } else {
                    Text::new("Ignore").size(DEFAULT_FONT_SIZE)
                };

                let mut ignore_button =
                    Button::new(&mut addon.ignore_btn_state, ignore_button_text)
                        .on_press(Interaction::Ignore(addon.primary_folder_id.clone()))
                        .style(style::DefaultButton(color_palette));

                if is_ignored {
                    ignore_button = ignore_button
                        .on_press(Interaction::Unignore(addon.primary_folder_id.clone()));
                } else {
                    ignore_button = ignore_button
                        .on_press(Interaction::Ignore(addon.primary_folder_id.clone()));
                }

                let ignore_button: Element<Interaction> = ignore_button.into();
>>>>>>> a8e0a6b8

                let delete_button: Element<Interaction> = Button::new(
                    &mut addon.delete_btn_state,
                    Text::new("Delete").size(DEFAULT_FONT_SIZE),
                )
                .on_press(Interaction::Delete(addon.primary_folder_id.clone()))
                .style(style::DefaultDeleteButton(color_palette))
                .into();

                let mut changelog_button = Button::new(
                    &mut addon.changelog_btn_state,
                    Text::new("Changelog").size(DEFAULT_FONT_SIZE),
                )
                .style(style::DefaultButton(color_palette));

                if changelog_url.is_some() {
                    changelog_button =
                        changelog_button.on_press(Interaction::Expand(ExpandType::Changelog {
                            addon: addon_cloned,
                            changelog: None,
                        }));
                }

                let changelog_button: Element<Interaction> = changelog_button.into();

                let test_row = Row::new()
                    .push(release_channel_list)
                    .push(release_date_text_container);

                let button_row = Row::new()
                    .push(Space::new(Length::Fill, Length::Units(0)))
                    .push(website_button.map(Message::Interaction))
                    .push(Space::new(Length::Units(5), Length::Units(0)))
                    .push(changelog_button.map(Message::Interaction))
                    .push(Space::new(Length::Units(5), Length::Units(0)))
                    .push(ignore_button.map(Message::Interaction))
                    .push(Space::new(Length::Units(5), Length::Units(0)))
                    .push(delete_button.map(Message::Interaction))
                    .width(Length::Fill);
                let column = Column::new()
                    .push(author_title_container)
                    .push(Space::new(Length::Units(0), Length::Units(3)))
                    .push(author_text)
                    .push(Space::new(Length::Units(0), Length::Units(15)))
                    .push(notes_title_container)
                    .push(Space::new(Length::Units(0), Length::Units(3)))
                    .push(notes_text)
                    .push(Space::new(Length::Units(0), Length::Units(15)))
                    .push(release_channel_title_container)
                    .push(Space::new(Length::Units(0), Length::Units(3)))
                    .push(test_row)
                    .push(space)
                    .push(button_row)
                    .push(bottom_space);
                let details_container = Container::new(column)
                    .width(Length::Fill)
                    .padding(20)
                    .style(style::FadedNormalForegroundContainer(color_palette));

                let row = Row::new()
                    .push(left_spacer)
                    .push(details_container)
                    .push(Space::new(
                        Length::Units(DEFAULT_PADDING + 5),
                        Length::Units(0),
                    ))
                    .spacing(1);

                addon_column = addon_column
                    .push(Space::new(Length::FillPortion(1), Length::Units(1)))
                    .push(row);
            }
            ExpandType::Changelog { changelog, .. } => {
                let left_spacer = Space::new(Length::Units(DEFAULT_PADDING), Length::Units(0));
                let bottom_space = Space::new(Length::Units(0), Length::Units(4));

                let changelog_title_text = Text::new("Changelog").size(DEFAULT_FONT_SIZE);
                let changelog_title_container = Container::new(changelog_title_text)
                    .style(style::BrightForegroundContainer(color_palette));

<<<<<<< HEAD
            let delete_button: Element<Interaction> = Button::new(
                &mut addon.delete_btn_state,
                Text::new(localized_string("delete")).size(DEFAULT_FONT_SIZE),
            )
            .on_press(Interaction::Delete(addon.primary_folder_id.clone()))
            .style(style::DefaultDeleteButton(color_palette))
            .into();

            let mut changelog_button = Button::new(
                &mut addon.changelog_btn_state,
                Text::new(localized_string("changelog")).size(DEFAULT_FONT_SIZE),
            )
            .style(style::DefaultButton(color_palette));
=======
                let changelog_text = match changelog {
                    Some(changelog) => changelog.text.as_deref().unwrap_or("Please view this changelog in the browser by pressing 'Full Changelog' to the right"),
                    _ => "Loading...",
                };

                let mut full_changelog_button = Button::new(
                    &mut addon.changelog_btn_state,
                    Text::new("Full Changelog").size(DEFAULT_FONT_SIZE),
                )
                .style(style::DefaultButton(color_palette));
>>>>>>> a8e0a6b8

                if let Some(url) = &changelog_url {
                    full_changelog_button =
                        full_changelog_button.on_press(Interaction::OpenLink(url.clone()));
                }

                let full_changelog_button: Element<Interaction> = full_changelog_button.into();

                let mut button_row =
                    Row::new().push(Space::new(Length::FillPortion(1), Length::Units(0)));

                if changelog_url.is_some() {
                    button_row = button_row.push(full_changelog_button.map(Message::Interaction));
                }

                let column = Column::new()
                    .push(changelog_title_container)
                    .push(Space::new(Length::Units(0), Length::Units(12)))
                    .push(Text::new(changelog_text).size(DEFAULT_FONT_SIZE))
                    .push(Space::new(Length::Units(0), Length::Units(8)))
                    .push(button_row)
                    .push(bottom_space);

                let details_container = Container::new(column)
                    .width(Length::Fill)
                    .padding(20)
                    .style(style::FadedNormalForegroundContainer(color_palette));

                let row = Row::new()
                    .push(left_spacer)
                    .push(details_container)
                    .push(Space::new(
                        Length::Units(DEFAULT_PADDING + 5),
                        Length::Units(0),
                    ))
                    .spacing(1);

                addon_column = addon_column
                    .push(Space::new(Length::FillPortion(1), Length::Units(1)))
                    .push(row);
            }
            ExpandType::None => {}
        }
    }

    let mut table_row = TableRow::new(addon_column)
        .width(Length::Fill)
        .inner_row_height(default_row_height)
        .on_press(move |_| {
            Message::Interaction(Interaction::Expand(ExpandType::Details(
                addon_cloned_for_row.clone(),
            )))
        });

    if is_odd == Some(true) {
        table_row = table_row.style(style::TableRowAlternate(color_palette))
    } else {
        table_row = table_row.style(style::TableRow(color_palette))
    }

    table_row
}

#[allow(clippy::too_many_arguments)]
pub fn menu_container<'a>(
    color_palette: ColorPalette,
    flavor: Flavor,
    update_all_button_state: &'a mut button::State,
    refresh_button_state: &'a mut button::State,
    state: &HashMap<Mode, State>,
    addons: &[Addon],
    config: &Config,
) -> Container<'a, Message> {
    // MyAddons state.
    let state = state
        .get(&Mode::MyAddons(flavor))
        .cloned()
        .unwrap_or_default();

    // A row contain general settings.
    let mut settings_row = Row::new().height(Length::Units(35));

    let mut update_all_button = Button::new(
        update_all_button_state,
        Text::new(localized_string("update-all")).size(DEFAULT_FONT_SIZE),
    )
    .style(style::DefaultButton(color_palette));

    let mut refresh_button = Button::new(
        refresh_button_state,
        Text::new(localized_string("refresh")).size(DEFAULT_FONT_SIZE),
    )
    .style(style::DefaultButton(color_palette));

    // Is any addon performing an action.
    let addons_performing_actions = addons
        .iter()
        .any(|a| matches!(a.state, AddonState::Downloading | AddonState::Unpacking));

    // Is any addon updtable.
    let any_addon_updatable = addons
        .iter()
        .any(|a| matches!(a.state, AddonState::Updatable));

    // Enable update_all_button if:
    //   - We have addons.
    //   - No addon is performing any task.
    //   - We have updatable addons.
    if !addons.is_empty() && !addons_performing_actions && any_addon_updatable {
        update_all_button =
            update_all_button.on_press(Interaction::UpdateAll(Mode::MyAddons(flavor)));
    }

    // Enable refresh_button if:
    //   - No addon is performing any task.
    //   - Mode state isn't start or loading
    if !addons_performing_actions && !matches!(state, State::Start | State::Loading) {
        refresh_button = refresh_button.on_press(Interaction::Refresh(Mode::MyAddons(flavor)));
    }

    let update_all_button: Element<Interaction> = update_all_button.into();
    let refresh_button: Element<Interaction> = refresh_button.into();

    // Displays text depending on the state of the app.
    let flavor = config.wow.flavor;
    let ignored_addons = config.addons.ignored.get(&flavor);

    let status_text = match state {
        State::Ready => {
            let flavor = flavor.to_string().to_lowercase();
            let addons_count = addons
                .iter()
                .filter(|a| !a.is_ignored(ignored_addons))
                .count()
                .to_string();
            let mut vars = HashMap::new();
            vars.insert("flavor".to_string(), &flavor);
            vars.insert("number".to_string(), &addons_count);
            let fmt = localized_string("addons-loaded");

            Text::new(strfmt(&fmt, &vars).unwrap()).size(DEFAULT_FONT_SIZE)
        }
        _ => Text::new(""),
    };

    let status_container = Container::new(status_text)
        .center_y()
        .padding(5)
        .style(style::NormalBackgroundContainer(color_palette));

    // Surrounds the elements with spacers, in order to make the GUI look good.
    settings_row = settings_row
        .push(Space::new(Length::Units(DEFAULT_PADDING), Length::Units(0)))
        .push(refresh_button.map(Message::Interaction))
        .push(Space::new(Length::Units(7), Length::Units(0)))
        .push(update_all_button.map(Message::Interaction))
        .push(Space::new(Length::Units(7), Length::Units(0)))
        .push(status_container)
        .push(Space::new(Length::Units(DEFAULT_PADDING), Length::Units(0)));

    // Add space above settings_row.
    let settings_column = Column::new()
        .push(Space::new(Length::Units(0), Length::Units(5)))
        .push(settings_row);

    // Wraps it in a container.
    Container::new(settings_column)
}<|MERGE_RESOLUTION|>--- conflicted
+++ resolved
@@ -497,40 +497,19 @@
     let mut addon_column = Column::new().push(row);
 
     if is_addon_expanded {
-<<<<<<< HEAD
-        if let ExpandType::Details(_) = expand_type {
-            let notes = notes.unwrap_or_else(|| localized_string("no-addon-description"));
-            let author = author.unwrap_or_else(|| "-".to_string());
-            let left_spacer = Space::new(Length::Units(DEFAULT_PADDING), Length::Units(0));
-            let space = Space::new(Length::Units(0), Length::Units(DEFAULT_PADDING * 2));
-            let bottom_space = Space::new(Length::Units(0), Length::Units(4));
-            let notes_title_text = Text::new(localized_string("summary")).size(DEFAULT_FONT_SIZE);
-            let notes_text = Text::new(notes).size(DEFAULT_FONT_SIZE);
-            let author_text = Text::new(author).size(DEFAULT_FONT_SIZE);
-            let author_title_text = Text::new(localized_string("authors")).size(DEFAULT_FONT_SIZE);
-            let author_title_container = Container::new(author_title_text)
-                .style(style::HoverableBrightForegroundContainer(color_palette));
-            let notes_title_container = Container::new(notes_title_text)
-                .style(style::HoverableBrightForegroundContainer(color_palette));
-
-            let release_date_text: String = if let Some(package) = &release_package {
-                let f = timeago::Formatter::new();
-                let now = Local::now();
-
-                if let Some(time) = package.date_time.as_ref() {
-                    f.convert_chrono(*time, now)
-=======
         match expand_type {
             ExpandType::Details(_) => {
-                let notes = notes.unwrap_or_else(|| "No description for addon.".to_string());
+                let notes = notes.unwrap_or_else(|| localized_string("no-addon-description"));
                 let author = author.unwrap_or_else(|| "-".to_string());
                 let left_spacer = Space::new(Length::Units(DEFAULT_PADDING), Length::Units(0));
                 let space = Space::new(Length::Units(0), Length::Units(DEFAULT_PADDING * 2));
                 let bottom_space = Space::new(Length::Units(0), Length::Units(4));
-                let notes_title_text = Text::new("Summary").size(DEFAULT_FONT_SIZE);
+                let notes_title_text =
+                    Text::new(localized_string("summary")).size(DEFAULT_FONT_SIZE);
                 let notes_text = Text::new(notes).size(DEFAULT_FONT_SIZE);
                 let author_text = Text::new(author).size(DEFAULT_FONT_SIZE);
-                let author_title_text = Text::new("Author(s)").size(DEFAULT_FONT_SIZE);
+                let author_title_text =
+                    Text::new(localized_string("authors")).size(DEFAULT_FONT_SIZE);
                 let author_title_container = Container::new(author_title_text)
                     .style(style::HoverableBrightForegroundContainer(color_palette));
                 let notes_title_container = Container::new(notes_title_text)
@@ -541,13 +520,12 @@
                     let now = Local::now();
 
                     if let Some(time) = package.date_time.as_ref() {
-                        format!("is {}", f.convert_chrono(*time, now))
+                        f.convert_chrono(*time, now)
                     } else {
                         "".to_string()
                     }
->>>>>>> a8e0a6b8
                 } else {
-                    "has no avaiable release".to_string()
+                    localized_string("release-channel-no-release")
                 };
                 let release_date_text = Text::new(release_date_text).size(DEFAULT_FONT_SIZE);
                 let release_date_text_container = Container::new(release_date_text)
@@ -556,7 +534,7 @@
                     .style(style::FadedBrightForegroundContainer(color_palette));
 
                 let release_channel_title =
-                    Text::new("Remote release channel").size(DEFAULT_FONT_SIZE);
+                    Text::new(localized_string("remote-release-channel")).size(DEFAULT_FONT_SIZE);
                 let release_channel_title_container = Container::new(release_channel_title)
                     .style(style::FadedBrightForegroundContainer(color_palette));
                 let release_channel_list = PickList::new(
@@ -571,64 +549,21 @@
 
                 let mut website_button = Button::new(
                     &mut addon.website_btn_state,
-                    Text::new("Website").size(DEFAULT_FONT_SIZE),
+                    Text::new(localized_string("website")).size(DEFAULT_FONT_SIZE),
                 )
                 .style(style::DefaultButton(color_palette));
 
                 if let Some(link) = website_url {
                     website_button = website_button.on_press(Interaction::OpenLink(link));
                 }
-<<<<<<< HEAD
-            } else {
-                localized_string("release-channel-no-release")
-            };
-            let release_date_text = Text::new(release_date_text).size(DEFAULT_FONT_SIZE);
-            let release_date_text_container = Container::new(release_date_text)
-                .center_y()
-                .padding(5)
-                .style(style::FadedBrightForegroundContainer(color_palette));
-
-            let release_channel_title =
-                Text::new(localized_string("remote-release-channel")).size(DEFAULT_FONT_SIZE);
-            let release_channel_title_container = Container::new(release_channel_title)
-                .style(style::FadedBrightForegroundContainer(color_palette));
-            let release_channel_list = PickList::new(
-                &mut addon.pick_release_channel_state,
-                &ReleaseChannel::ALL[..],
-                Some(addon.release_channel),
-                Message::ReleaseChannelSelected,
-            )
-            .text_size(14)
-            .width(Length::Units(100))
-            .style(style::PickList(color_palette));
-
-            let mut website_button = Button::new(
-                &mut addon.website_btn_state,
-                Text::new(localized_string("website")).size(DEFAULT_FONT_SIZE),
-            )
-            .style(style::DefaultButton(color_palette));
-
-            if let Some(link) = website_url {
-                website_button = website_button.on_press(Interaction::OpenLink(link));
-            }
-=======
->>>>>>> a8e0a6b8
 
                 let website_button: Element<Interaction> = website_button.into();
 
-<<<<<<< HEAD
-            let is_ignored = addon.state == AddonState::Ignored;
-            let ignore_button_text = if is_ignored {
-                Text::new(localized_string("unignore")).size(DEFAULT_FONT_SIZE)
-            } else {
-                Text::new(localized_string("ignore")).size(DEFAULT_FONT_SIZE)
-            };
-=======
                 let is_ignored = addon.state == AddonState::Ignored;
                 let ignore_button_text = if is_ignored {
-                    Text::new("Unignore").size(DEFAULT_FONT_SIZE)
+                    Text::new(localized_string("unignore")).size(DEFAULT_FONT_SIZE)
                 } else {
-                    Text::new("Ignore").size(DEFAULT_FONT_SIZE)
+                    Text::new(localized_string("ignore")).size(DEFAULT_FONT_SIZE)
                 };
 
                 let mut ignore_button =
@@ -645,11 +580,10 @@
                 }
 
                 let ignore_button: Element<Interaction> = ignore_button.into();
->>>>>>> a8e0a6b8
 
                 let delete_button: Element<Interaction> = Button::new(
                     &mut addon.delete_btn_state,
-                    Text::new("Delete").size(DEFAULT_FONT_SIZE),
+                    Text::new(localized_string("delete")).size(DEFAULT_FONT_SIZE),
                 )
                 .on_press(Interaction::Delete(addon.primary_folder_id.clone()))
                 .style(style::DefaultDeleteButton(color_palette))
@@ -657,7 +591,7 @@
 
                 let mut changelog_button = Button::new(
                     &mut addon.changelog_btn_state,
-                    Text::new("Changelog").size(DEFAULT_FONT_SIZE),
+                    Text::new(localized_string("changelog")).size(DEFAULT_FONT_SIZE),
                 )
                 .style(style::DefaultButton(color_palette));
 
@@ -722,36 +656,25 @@
                 let left_spacer = Space::new(Length::Units(DEFAULT_PADDING), Length::Units(0));
                 let bottom_space = Space::new(Length::Units(0), Length::Units(4));
 
-                let changelog_title_text = Text::new("Changelog").size(DEFAULT_FONT_SIZE);
+                let changelog_title_text =
+                    Text::new(localized_string("changelog")).size(DEFAULT_FONT_SIZE);
                 let changelog_title_container = Container::new(changelog_title_text)
                     .style(style::BrightForegroundContainer(color_palette));
 
-<<<<<<< HEAD
-            let delete_button: Element<Interaction> = Button::new(
-                &mut addon.delete_btn_state,
-                Text::new(localized_string("delete")).size(DEFAULT_FONT_SIZE),
-            )
-            .on_press(Interaction::Delete(addon.primary_folder_id.clone()))
-            .style(style::DefaultDeleteButton(color_palette))
-            .into();
-
-            let mut changelog_button = Button::new(
-                &mut addon.changelog_btn_state,
-                Text::new(localized_string("changelog")).size(DEFAULT_FONT_SIZE),
-            )
-            .style(style::DefaultButton(color_palette));
-=======
                 let changelog_text = match changelog {
-                    Some(changelog) => changelog.text.as_deref().unwrap_or("Please view this changelog in the browser by pressing 'Full Changelog' to the right"),
-                    _ => "Loading...",
+                    Some(changelog) => changelog
+                        .text
+                        .as_ref()
+                        .cloned()
+                        .unwrap_or_else(|| localized_string("changelog-press-full-changelog")),
+                    _ => localized_string("loading"),
                 };
 
                 let mut full_changelog_button = Button::new(
                     &mut addon.changelog_btn_state,
-                    Text::new("Full Changelog").size(DEFAULT_FONT_SIZE),
+                    Text::new(localized_string("full-changelog")).size(DEFAULT_FONT_SIZE),
                 )
                 .style(style::DefaultButton(color_palette));
->>>>>>> a8e0a6b8
 
                 if let Some(url) = &changelog_url {
                     full_changelog_button =
