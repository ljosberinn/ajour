--- conflicted
+++ resolved
@@ -14,18 +14,16 @@
 
 ## [Unreleased]
 
-<<<<<<< HEAD
+### Added
+
+- Added an option to Backup via the command line. Flavors and backup folder sources
+  can be specified
+  - Pass `ajour backup --help` to get help using this new command
+
 ### Fixed
 
 - Fixed bug that caused catalog to fail downloading when `null` values existed
   in the payload
-=======
-### Added
-
-- Added an option to Backup via the command line. Flavors and backup folder sources
-  can be specified.
-  - Pass `ajour backup --help` to get help using this new command.
->>>>>>> eafb15fb
 
 ## [0.5.2] - 2020-11-20
 
