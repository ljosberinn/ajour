<!-- @see (casperstorm): Disable MD024 because `Keep a Changelog` use duplicate
header titles -->
<!-- markdownlint-disable MD024 -->

# Changelog

All notable changes to this project will be documented in this file.

The format is based on [Keep a Changelog](https://keepachangelog.com/en/1.0.0/),
and this project adheres to [Semantic Versioning](https://semver.org/spec/v2.0.0.html).

The sections should follow the order `Packaging`, `Added`, `Changed`, `Fixed`
and `Removed`.

## [Unreleased]

<<<<<<< HEAD
### Changes

- `Interface` folder root is included in the zip backup when `AddOns` is selected.
  Some users store proprietary data alongside the `AddOns` folder that they'd like
  included during backup.
=======
### Added

- Added "Beta / Alpha" release channel support for GitHub addons. Releases marked
  as "pre-release" on GitHub will show as an update when the addon is marked as
  "Beta" or "Alpha". Releases not marked as "pre-release" will show up for "Stable".

### Fixed

- Now correctly parses WeakAuars uploaded to Wago as a guest.
- Fixed addon title letter casing for GitHub addons by using the actual repository
  name instead of parsed repo from the user inputted URL
>>>>>>> d1a648d5

## [0.6.0] - 2020-12-20

### Added

- Support for updating WeakAuras from [Wago.io](https://wago.io/weakauras).
  You will find a new button in the menu called `My WeakAuras` if you have
  the WeakAura addon installed.
  - Once setup in Ajour, WeakAuras updates can also be checked on the CLI with
    `ajour update-weakauras`.
- A global release channel can now be set in Settings. This makes it easy to set
  all addons to a certain release channel, instead of going through them one by
  one. Each addon can still overwrite this setting, if wanted.

### Changed

- Catalog search now uses a fuzzy match for better searching of the catalog.

### Fixed

- Certain CF addons weren't fingerprinted correctly due to a bug in the fingerprinting
  logic for splitting on lines.
- Fix a bug where users upgrading from an older version of Ajour might have incorrect
  behavior when trying to resize a column in the Catalog
- Ignored addons are now sorted correctly again
- Fingerprint and addon cache entries are now properly deleted when the addon folder
  is missing from the filesystem
- Unknown addons are now at the botton of the addon list by default instead of top
- Padding was added back on My Addon and Catalog title columns, which was unintentionally
  removed when implementing highlightable rows

## [0.5.4] - 2020-12-07

### Added

- Row Highlighting. Rows in `My Addons` and `Catalog` will now highlight on mouseover.
  Clicking a row in `My Addons` will expand it. Clicking a row in `Catalog` will
  launch the website of the addon.
- Ability to retry an update, if it failed during download or unpacking.
- A minimum size to the Ajour window.
- A new Beta self update channel has been added that can be selected to allow self
  updating Ajour to beta releases. Use this if you'd like to help test out newer
  features before they are released, or just want the latest a little quicker than
  our normal release schedule. This can be changed in the settings.
- Periodic self update check. Ajour will now check for self updates while running
  every hour. Previously self updates were only checked on launch.

### Changed

- The old Changelog system has been removed which means you can no longer
  interact with the versions in the `Local` and `Remote` columns.
  Instead, a `Changelog` button has been added to the expanded addon window.

### Fixed

- Fixed issue where some Tukui addons wouldn't get matched correctly.
- Fixed a bug in backup where the zip archive created on Windows didn't open
  properly
  on Linux and Macos. Fixed by converting Windows `\` path separators to `/`
  before writing to the zip file.

## [0.5.3] - 2020-11-23

### Added

- Added an option to Backup via the command line. Flavors and backup folder sources
  can be specified
  - Pass `ajour backup --help` to get help using this new command
- Two new themes; Ferra and One Dark
- Button in settings to open config data directory

### Changed

- Sorted themes alphabetically in the picker
- Better human readable errors in Ajour gui. Errors and underlying causes
  are still logged.

### Fixed

- Fixed bug that caused catalog to fail downloading when `null` values existed
  in the payload
- Ajour starts with zero height and width after being closed minimized
- Removed timeout for downloading the catalog. Users with slow internet can now
  fetch the catalog regardless of how long it will take
- Catalog could cause Ajour to crash if internet connection was slow

## [0.5.2] - 2020-11-20

### Packaging

- Updated Ajour icon on macOS to a "Big Sur" version

### Added

- About view
- Option to hide ignored addons

### Changed

- Date sort catalog descending first, which is more natural
- Settings now use the whole view

### Fixed

- Game Version fallback to TOC could in some cases fail
- Visual glitch when only having 1 flavor
- Load addons into catalog asynchronously
- Only show categories pertaining to the source selected

## [0.5.1] - 2020-11-12

### Added

- WoWInterface addons has been added to the Catalog.
- Catalog will automatically refresh if Ajour is kept open.
  - Underlying catalog data refreshes every night at 00:00 UTC, this refresh
    triggers at 00:05 UTC
- Added ability to toggle which folders get included in Backup (AddOns & WTF)
- Addons can be installed from GitHub and GitLab via the GUI or command line
  - To install via the command line, check out `ajour install --help`

### Fixed

- If we don't get Game Version from API we fallback to the one in the TOC file
  if present.
- Increased width on certain buttons to avoid line breaks.

## [0.5.0] - 2020-11-03

### Packaging

- Ajour can now self update when a new release is available. An "Update" button
  will appear along with a message that a newer release is available. Clicking this
  button will automatically update Ajour and relaunch it as the newer version.
  - On windows, self update may fail if you've placed the executable in Program
    Files due to permissions. Either run as administrator or place the executable
    under your User folder. We recommend placing it as `%APPDATA%\ajour\ajour.exe`
    and pinning to the taskbar or creating a desktop shortcut.
  - On linux, self update only works when running from the AppImage.
- The linux `AppImage` release assets are now built on Ubuntu 16.04 (Xenial) to
  improve support.

### Added

- You can now select which columns you want to see in the Catalog.
- Game version has been added as a optional column to addons in the Catalog.
- Ajour now matches addons against WoWInterface.
- Button to Ajour website in Settings.
- Tukui addons can now be installed via the Catalog.
  - A cache was added to support this feature since tukui addons have fairly
    unreliable metadata in their .toc files.

### Fixed

- Some addons failed to install through the catalog.
- Cancelling when changing wow path will empty list.
- Case-sensitive issue when sorting addons by title.
- Better addon changelog formatting.
- Bug on linux that caused window size to grow / shrink between sessions when a
  <>1.0 scale was set.
- Issue where Ajour sometimes shows a blank screen while content is loading.
- Issue where forked addons from the curse API would show both versions of the
  addon in Ajour instead of only the one actually installed.

## [0.4.4] - 2020-10-23

### Fixed

- Fixed issue where Tukui addons would delete dependency standalone addons
  during update.
- Now correctly shows all sub-addons if they are a seperate addons.
  - An example is Altoholic-Retail (Teelo's Fork). All it's dependencies are
    actually standalone addons. They are now correctly shown.

## [0.4.3] - 2020-10-22

### Fixed

- Fixed the CurseForge API issue by using another api that caches the responses
  (kindly provided by wowup.io).
- Minor improvements to the matching addons which was caused by yesterdays update
  (SORRY!).

## [0.4.2] - 2020-10-21

### Added

- Add fallback measures for displaying addons when fingerprinting fails or we
  can't link an addon to a remote registry.
  - Curse addons that have been locally modified should now display properly in
    Ajour. A `Repair` button will be present which will install the latest version
    of the addon so Ajour can accurately track the addon without local modifications.
  - Addons that can't match to any registry will now show up in Ajour as status
    `Unknown`. Addons that have multiple folders will not be grouped and instead
    we will show one entry for every folder.
  - **NOTE**: The current ongoing issues with the CurseForge fingerprint API
    means some addons will randomly get one of these new statuses, but should be
    ignored until that issue has been resolved.
- Added Latest Release column to both My Addons and Catalog.
- Support for Beta and PTR.
- When pressing on either `local` or `remote` version in MyAddons you will see
  the changelog.
- When pressing on the addon title inside the catalog Ajour will open the addon
  website.

### Fixed

- Fixed bug where orphaned folders could exist after updating an addon if the
  newer version of an addon didnt't include those folders anymore.
- Ensure symlinks are removed in the addons folder prior to extracting an addon,
  so we don't write into the symlink and instead remove the link / create a new folder.
  - This is a request from a developer who symlinks their source code into the
    addons folder and Ajour could accidently overwrite it.
- Fixed catalog install buttons getting stuck when install fails or addon is
  unavailable to download. Button will now show "Retry" if failed and disabled as
  "Unavailable" if the addon is unavailable.
- Added a check on content length of downloaded addons when updating or
  installing and properly set an error message when this occurs so we know the
  update / install failed so use can retry.
- Fixed a bug in the logic for selecting a relevant release channel.

### Changed

- Now only shows the flavors which is detected in your World of Warcraft folder

### Packaging

- Added Forest Night theme

## [0.4.1] - 2020-10-11

### Added

- 10 new themes has been bundled together with the application.
  - The way you define a theme has been refactored so we can define more nuances.
  - This is a breaking changes for old themes, which needs to be refactored to
    the new format. By default if the theme does not conform to the new format,
    Ajour will simply not try to parse it.
- Added a command line option to update all addons with an update without launching
  the GUI. Process will exit after completing.
  - Use `ajour update` from command line
- Ajour can now self update when a new release is available.
  - User is presented with an "Update" buton instead of a "Download" button when
    a new release is available. Upon clicking, the new release will be downloaded
    in the background, replace the existing executable file, and will be relaunched
    as the new version.

### Fixed

- Fixed a case where we would choose alpha even though it was older than stable.
- Fixed fingerprinting where some addons would fail during fingerprinting due to
  invalid UTF-8 characters and missing files. These addons now successfully fingerprint.

## [0.4.0] - 2020-10-06

### Added

- The catalog has been implemented 📦
  - This is long awaited, but we wanted to get it right. You can now easily and
    quickly search, filter and install addons
  - This first release of the catalog will come with CurseForge as source and in
    the next release we will add Tukui as well
- Logic for falling back to root World of Warcraft directory if a sub-folder was
  chosen
  - We solved a UX problem with some coding logic. It was not always clear that
    Ajour requires the World of Warcraft root folder

### Changed

- Tidy up Settings
- Better onboarding the first time you start Ajour
  - We have added a nice button to the welcome message to let users easily get
    going by selecting the World of Warcraft path

## [0.3.5] - 2020-10-01

### Packaging

- Updated Ajour icon.
- Added an alternative build that uses OpenGL. This will allow Ajour to be used
  by the widest possible audience, and resolve issues where users couldn't use Ajour
  with older / certain GPU configurations. An alternative download link will be
  provided to users wanting to try this build over the default.
- Added AppImage release that can be used on linux distro

### Added

- You can now select which release channel you want each addon to use. Currently
  `alpha`, `beta` and `stable` is supported.
- Columns can now be toggled as visible and reordered from settings. In addition,
  3 new optional columns have been added that can be toggled (Channel, Game Version,
  Author).
- Added command line options that can be specified to change the behavior of Ajour
  at runtime.
  - `--data <PATH>` can be specified to use a custom data directory
  - `--aa <true / false>` can be specified to enable / disable Anti-aliasing.
    Anti-aliasing is used by default if not specified.

### Changed

- Ignored addons has been removed from settings, and is now present in the addon
  list with a `ignored` status.
  - Reason for this is to clean up settings view.
- Reworked the controls for selected flavor. It should now be more obvious what
  is selected and what you can select.
- Ajour now does a better job at cache busting by looking at the modified date
  on a Addon folder.

### Fixed

- Ajour now creates the `.config` dir if it does not exist on macOS and Linux.
  - This fixes a crash where Ajour coudn't start if the user didn't have a `.config`
    directory.
- Fixed a issue where Ajour would crash if CurseForge returned Minecraft addons
  instead of a World of Warcraft addons.
  - We have had a incident where a requested World of Warcraft addon was returned
    as a Minecraft plugin called HorsePower. This we did not expect so Ajour would
    crash.

## [0.3.4] - 2020-09-26

### Packaging

- Windows: Ajour now comes bundled with the needed dependencies. This way we avoid
  relying on the system having Microsoft Visual C++ 2015 Redistributable.

### Added

- It is now possible to see when a update was released in the details view of an
  addon.
- A website button has been added to the detail view of each addon.
  - The idea is that with this button, it is easy to open up the addon website
    and view additional information which Ajour might not show.
- Columns can be resized by clicking & dragging the dividers between the column
  headers. This change will be saved and used when starting Ajour.
- Window size will be saved when resizing the application and used when starting
  Ajour.
- UI Scaling has been added to settings. UI scale can be increased or decreased
  and will be saved when changed.
- A backup option has been added to archive the AddOns and WTF folders from each
  flavor installed on the machine to a user chosen directory.
  - Backups created through Ajour are not actively managed once created, so pruning
    old backups and restoring from a backup need to be handled by the user

### Changed

- Detail view has now a more calm look by utlilizing the space to the right, and
  by increasing the opacity of the background slighty to create some levels in the
  design.

## [0.3.3] - 2020-09-17

### Packaging

- Added local logging for debugging the application. An `ajour.log` file is saved
  in the ajour config directory. This file can be shared along with any bug reports
  to help better debug the issue

### Added

- Improve clarity of row titles to reflect current sort state

### Changed

- Made it easier to use Ajour if you play both Classic and Retail by moving the
  control from settings into the menubar
  - Ajour will now parse both Classic and Retail directories on launch. This means
    that when you switch between the two it will now be instantaneously

### Fixed

- Update all will now respect ignored addons, and correctly skip them
- The settings- and detail-window will now be closed on interactions outside of
  it
  - It was a bit confusing that the windows stayed open even though you interacted
    with the application outside of them
- When displaying details for an addon, the title of the addon is highlighted to
  improve visibility of which addon is expanded
- Better toc file parsing
  - We now have better logic catching the values inside the toc file
  - If we for some reason does not find a title for the addon, we fallback and
    use the foldername
- Check for case-insensitive version of `Interface/AddOns` folder for robustness
- Check for & create ajour config folder before launching concurrent init operations
  - The `load_config` and `load_user_themes` operations are launched concurrently
    on startup. Since they both require the config folder, they will both try to
    create it if it doesn't exist. This causes a panic on linux since the `create_dir`
    fs operation fails if the folder already exists

## [0.3.2] - 2020-09-11

### Changed

- Light theme is now a bit more gentle to the eyes. Don't worry, it's still not
  default.
- Switched Refresh and Update All buttons.

## [0.3.1] - 2020-09-11

### Fixed

- Correctly rehashes addon after an update.
  - After an addon was updated we did in some cases not rehash correctly. This
    was due to the fact that a addon can have multiple folders and this was not
    taken into account in this case. Another case was that we replaced the content
    with the new update, but that could again lead to a miscalclulated hash if there
    was a mismatch in amount of files. Thanks to [tarkah](https://github.com/tarkah)
    for these optimizations.

## [0.3.0] - 2020-09-10

### Added

- Fingerprinting is now used to better match addons.
  - This is a bigger refactor, which introduces a whole new way of matching addons.
    We are now doing a hash of each addon, which we then compare with the API to
    see if we need to update or not. It has, however, introduced a longer initial
    load time because we need to hash each addon. The hash is saved locally, so
    we have some logic in place to minimize the amount of times we are hashing.

### Fixed

- Trimming leading and trailing whitespace from toc values.
  - Small issue where some `.toc` files added multiple space before, or after values
    which would confuse our UI.
- UI glitch in settings has been removed.

## [0.2.5] - 2020-09-05

### Added

- Make columns sortable (by [tarkah](https://github.com/tarkah))
- Support for user themes and theme selection (by [tarkah](https://github.com/tarkah))

### Fixed

- UTF-8 issue in .toc file
- Updated copy, and improved onboarding experience

## [0.2.4] - 2020-09-02

### Added

- Ajour checks itself for updates (by [tarkah](https://github.com/tarkah))
- Tukui now handle classic flavor

### Changed

- Removed details button. Title is now clickable.

### Fixed

- Parsing issue with Tukui addons.

## [0.2.3] - 2020-08-30

### Added

- New logic for bundling together addons
- Author information in addon details
- Ignore and unignore addons

### Changed

- Throttle # of connections to api

## [0.2.2] - 2020-08-27

### Added

- Select game flavor in Settings

### Fixed

- Large addons were not being timedout
- Linux users were not able to select a folder in file dialog

## [0.2.1] - 2020-08-26

### Added

- Settings view
- File dialog to select World of Warcraft pth from settings view
- Force download button on addons

### Fixed

- Better copy for many strings<|MERGE_RESOLUTION|>--- conflicted
+++ resolved
@@ -14,25 +14,23 @@
 
 ## [Unreleased]
 
-<<<<<<< HEAD
-### Changes
+### Added
+
+- Added "Beta / Alpha" release channel support for GitHub addons. Releases marked
+  as "pre-release" on GitHub will show as an update when the addon is marked as
+  "Beta" or "Alpha". Releases not marked as "pre-release" will show up for "Stable".
+
+### Changed
 
 - `Interface` folder root is included in the zip backup when `AddOns` is selected.
   Some users store proprietary data alongside the `AddOns` folder that they'd like
   included during backup.
-=======
-### Added
-
-- Added "Beta / Alpha" release channel support for GitHub addons. Releases marked
-  as "pre-release" on GitHub will show as an update when the addon is marked as
-  "Beta" or "Alpha". Releases not marked as "pre-release" will show up for "Stable".
 
 ### Fixed
 
 - Now correctly parses WeakAuars uploaded to Wago as a guest.
 - Fixed addon title letter casing for GitHub addons by using the actual repository
   name instead of parsed repo from the user inputted URL
->>>>>>> d1a648d5
 
 ## [0.6.0] - 2020-12-20
 
