--- conflicted
+++ resolved
@@ -14,20 +14,15 @@
 
 ## [Unreleased]
 
-<<<<<<< HEAD
-## Added
-
-- SavedVariables can be removed for a single addon under details.
-=======
 ### Added
 
 - Ability to select compression level for when using Zstd backups.
 - Ability to backup Fonts folder.
+- SavedVariables can be removed for a single addon under details.
 
 ### Fixed
 
 - Missing translations
->>>>>>> 465ac2b8
 
 ## [1.2.2] - 2021-07-06
 
