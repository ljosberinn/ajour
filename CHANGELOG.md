<!-- @see (casperstorm): Disable MD024 because `Keep a Changelog` use duplicate
header titles -->
<!-- markdownlint-disable MD024 -->

# Changelog

All notable changes to this project will be documented in this file.

The format is based on [Keep a Changelog](https://keepachangelog.com/en/1.0.0/),
and this project adheres to [Semantic Versioning](https://semver.org/spec/v2.0.0.html).

The sections should follow the order `Packaging`, `Added`, `Changed`, `Fixed`
and `Removed`.

## [Unreleased]

### Added

- Ability to retry if a addon fails during either download or unpacking
- Added a minimum size to Ajour window

<<<<<<< HEAD
### Changed

- A new Changelog button is now found when you expand a addon.
  - The old Changelog system has been removed which means you can no longer
  press either local or remote version.
=======
### Fixed

- Fixed a bug in backup where the zip archive created on Windows didn't open properly
  on Linux and Macos. Fixed by converting Windows `\` path separators to `/` before
  writing to the zip file.
>>>>>>> ec4ed78e

## [0.5.3] - 2020-11-23

### Added

- Added an option to Backup via the command line. Flavors and backup folder sources
  can be specified
  - Pass `ajour backup --help` to get help using this new command
- Two new themes; Ferra and One Dark
- Button in settings to open config data directory

### Changed

- Sorted themes alphabetically in the picker
- Better human readable errors in Ajour gui. Errors and underlying causes
are still logged.

### Fixed

- Fixed bug that caused catalog to fail downloading when `null` values existed
  in the payload
- Ajour starts with zero height and width after being closed minimized
- Removed timeout for downloading the catalog. Users with slow internet can now
  fetch the catalog regardless of how long it will take
- Catalog could cause Ajour to crash if internet connection was slow

## [0.5.2] - 2020-11-20

### Packaging

- Updated Ajour icon on macOS to a "Big Sur" version

### Added

- About view
- Option to hide ignored addons

### Changed

- Date sort catalog descending first, which is more natural
- Settings now use the whole view

### Fixed

- Game Version fallback to TOC could in some cases fail
- Visual glitch when only having 1 flavor
- Load addons into catalog asynchronously
- Only show categories pertaining to the source selected

## [0.5.1] - 2020-11-12

### Added

- WoWInterface addons has been added to the Catalog.
- Catalog will automatically refresh if Ajour is kept open.
  - Underlying catalog data refreshes every night at 00:00 UTC, this refresh
    triggers at 00:05 UTC
- Added ability to toggle which folders get included in Backup (AddOns & WTF)
- Addons can be installed from GitHub and GitLab via the GUI or command line
  - To install via the command line, check out `ajour install --help`

### Fixed

- If we don't get Game Version from API we fallback to the one in the TOC file
  if present.
- Increased width on certain buttons to avoid line breaks.

## [0.5.0] - 2020-11-03

### Packaging

- Ajour can now self update when a new release is available. An "Update" button
  will appear along with a message that a newer release is available. Clicking this
  button will automatically update Ajour and relaunch it as the newer version.
  - On windows, self update may fail if you've placed the executable in Program
    Files due to permissions. Either run as administrator or place the executable
    under your User folder. We recommend placing it as `%APPDATA%\ajour\ajour.exe`
    and pinning to the taskbar or creating a desktop shortcut.
  - On linux, self update only works when running from the AppImage.
- The linux `AppImage` release assets are now built on Ubuntu 16.04 (Xenial) to
  improve support.

### Added

- You can now select which columns you want to see in the Catalog.
- Game version has been added as a optional column to addons in the Catalog.
- Ajour now matches addons against WoWInterface.
- Button to Ajour website in Settings.
- Tukui addons can now be installed via the Catalog.
  - A cache was added to support this feature since tukui addons have fairly
    unreliable metadata in their .toc files.

### Fixed

- Some addons failed to install through the catalog.
- Cancelling when changing wow path will empty list.
- Case-sensitive issue when sorting addons by title.
- Better addon changelog formatting.
- Bug on linux that caused window size to grow / shrink between sessions when a
  <>1.0 scale was set.
- Issue where Ajour sometimes shows a blank screen while content is loading.
- Issue where forked addons from the curse API would show both versions of the
  addon in Ajour instead of only the one actually installed.

## [0.4.4] - 2020-10-23

### Fixed

- Fixed issue where Tukui addons would delete dependency standalone addons
  during update.
- Now correctly shows all sub-addons if they are a seperate addons.
  - An example is Altoholic-Retail (Teelo's Fork). All it's dependencies are
    actually standalone addons. They are now correctly shown.

## [0.4.3] - 2020-10-22

### Fixed

- Fixed the CurseForge API issue by using another api that caches the responses
  (kindly provided by wowup.io).
- Minor improvements to the matching addons which was caused by yesterdays update
  (SORRY!).

## [0.4.2] - 2020-10-21

### Added

- Add fallback measures for displaying addons when fingerprinting fails or we
  can't link an addon to a remote registry.
  - Curse addons that have been locally modified should now display properly in
    Ajour. A `Repair` button will be present which will install the latest version
    of the addon so Ajour can accurately track the addon without local modifications.
  - Addons that can't match to any registry will now show up in Ajour as status
    `Unknown`. Addons that have multiple folders will not be grouped and instead
    we will show one entry for every folder.
  - **NOTE**: The current ongoing issues with the CurseForge fingerprint API
    means some addons will randomly get one of these new statuses, but should be
    ignored until that issue has been resolved.
- Added Latest Release column to both My Addons and Catalog.
- Support for Beta and PTR.
- When pressing on either `local` or `remote` version in MyAddons you will see
  the changelog.
- When pressing on the addon title inside the catalog Ajour will open the addon
  website.

### Fixed

- Fixed bug where orphaned folders could exist after updating an addon if the
  newer version of an addon didnt't include those folders anymore.
- Ensure symlinks are removed in the addons folder prior to extracting an addon,
  so we don't write into the symlink and instead remove the link / create a new folder.
  - This is a request from a developer who symlinks their source code into the
    addons folder and Ajour could accidently overwrite it.
- Fixed catalog install buttons getting stuck when install fails or addon is
  unavailable to download. Button will now show "Retry" if failed and disabled as
  "Unavailable" if the addon is unavailable.
- Added a check on content length of downloaded addons when updating or
  installing and properly set an error message when this occurs so we know the
  update / install failed so use can retry.
- Fixed a bug in the logic for selecting a relevant release channel.

### Changed

- Now only shows the flavors which is detected in your World of Warcraft folder

### Packaging

- Added Forest Night theme

## [0.4.1] - 2020-10-11

### Added

- 10 new themes has been bundled together with the application.
  - The way you define a theme has been refactored so we can define more nuances.
  - This is a breaking changes for old themes, which needs to be refactored to
    the new format. By default if the theme does not conform to the new format,
    Ajour will simply not try to parse it.
- Added a command line option to update all addons with an update without launching
  the GUI. Process will exit after completing.
  - Use `ajour update` from command line
- Ajour can now self update when a new release is available.
  - User is presented with an "Update" buton instead of a "Download" button when
    a new release is available. Upon clicking, the new release will be downloaded
    in the background, replace the existing executable file, and will be relaunched
    as the new version.

### Fixed

- Fixed a case where we would choose alpha even though it was older than stable.
- Fixed fingerprinting where some addons would fail during fingerprinting due to
  invalid UTF-8 characters and missing files. These addons now successfully fingerprint.

## [0.4.0] - 2020-10-06

### Added

- The catalog has been implemented 📦
  - This is long awaited, but we wanted to get it right. You can now easily and
    quickly search, filter and install addons
  - This first release of the catalog will come with CurseForge as source and in
    the next release we will add Tukui as well
- Logic for falling back to root World of Warcraft directory if a sub-folder was
  chosen
  - We solved a UX problem with some coding logic. It was not always clear that
    Ajour requires the World of Warcraft root folder

### Changed

- Tidy up Settings
- Better onboarding the first time you start Ajour
  - We have added a nice button to the welcome message to let users easily get
    going by selecting the World of Warcraft path

## [0.3.5] - 2020-10-01

### Packaging

- Updated Ajour icon.
- Added an alternative build that uses OpenGL. This will allow Ajour to be used
  by the widest possible audience, and resolve issues where users couldn't use Ajour
  with older / certain GPU configurations. An alternative download link will be
  provided to users wanting to try this build over the default.
- Added AppImage release that can be used on linux distro

### Added

- You can now select which release channel you want each addon to use. Currently
  `alpha`, `beta` and `stable` is supported.
- Columns can now be toggled as visible and reordered from settings. In addition,
  3 new optional columns have been added that can be toggled (Channel, Game Version,
  Author).
- Added command line options that can be specified to change the behavior of Ajour
  at runtime.
  - `--data <PATH>` can be specified to use a custom data directory
  - `--aa <true / false>` can be specified to enable / disable Anti-aliasing.
    Anti-aliasing is used by default if not specified.

### Changed

- Ignored addons has been removed from settings, and is now present in the addon
  list with a `ignored` status.
  - Reason for this is to clean up settings view.
- Reworked the controls for selected flavor. It should now be more obvious what
  is selected and what you can select.
- Ajour now does a better job at cache busting by looking at the modified date
  on a Addon folder.

### Fixed

- Ajour now creates the `.config` dir if it does not exist on macOS and Linux.
  - This fixes a crash where Ajour coudn't start if the user didn't have a `.config`
    directory.
- Fixed a issue where Ajour would crash if CurseForge returned Minecraft addons
  instead of a World of Warcraft addons.
  - We have had a incident where a requested World of Warcraft addon was returned
    as a Minecraft plugin called HorsePower. This we did not expect so Ajour would
    crash.

## [0.3.4] - 2020-09-26

### Packaging

- Windows: Ajour now comes bundled with the needed dependencies. This way we avoid
  relying on the system having Microsoft Visual C++ 2015 Redistributable.

### Added

- It is now possible to see when a update was released in the details view of an
  addon.
- A website button has been added to the detail view of each addon.
  - The idea is that with this button, it is easy to open up the addon website
    and view additional information which Ajour might not show.
- Columns can be resized by clicking & dragging the dividers between the column
  headers. This change will be saved and used when starting Ajour.
- Window size will be saved when resizing the application and used when starting
  Ajour.
- UI Scaling has been added to settings. UI scale can be increased or decreased
  and will be saved when changed.
- A backup option has been added to archive the AddOns and WTF folders from each
  flavor installed on the machine to a user chosen directory.
  - Backups created through Ajour are not actively managed once created, so pruning
    old backups and restoring from a backup need to be handled by the user

### Changed

- Detail view has now a more calm look by utlilizing the space to the right, and
  by increasing the opacity of the background slighty to create some levels in the
  design.

## [0.3.3] - 2020-09-17

### Packaging

- Added local logging for debugging the application. An `ajour.log` file is saved
  in the ajour config directory. This file can be shared along with any bug reports
  to help better debug the issue

### Added

- Improve clarity of row titles to reflect current sort state

### Changed

- Made it easier to use Ajour if you play both Classic and Retail by moving the
  control from settings into the menubar
  - Ajour will now parse both Classic and Retail directories on launch. This means
    that when you switch between the two it will now be instantaneously

### Fixed

- Update all will now respect ignored addons, and correctly skip them
- The settings- and detail-window will now be closed on interactions outside of
  it
  - It was a bit confusing that the windows stayed open even though you interacted
    with the application outside of them
- When displaying details for an addon, the title of the addon is highlighted to
  improve visibility of which addon is expanded
- Better toc file parsing
  - We now have better logic catching the values inside the toc file
  - If we for some reason does not find a title for the addon, we fallback and
    use the foldername
- Check for case-insensitive version of `Interface/AddOns` folder for robustness
- Check for & create ajour config folder before launching concurrent init operations
  - The `load_config` and `load_user_themes` operations are launched concurrently
    on startup. Since they both require the config folder, they will both try to
    create it if it doesn't exist. This causes a panic on linux since the `create_dir`
    fs operation fails if the folder already exists

## [0.3.2] - 2020-09-11

### Changed

- Light theme is now a bit more gentle to the eyes. Don't worry, it's still not
  default.
- Switched Refresh and Update All buttons.

## [0.3.1] - 2020-09-11

### Fixed

- Correctly rehashes addon after an update.
  - After an addon was updated we did in some cases not rehash correctly. This
    was due to the fact that a addon can have multiple folders and this was not
    taken into account in this case. Another case was that we replaced the content
    with the new update, but that could again lead to a miscalclulated hash if there
    was a mismatch in amount of files. Thanks to [tarkah](https://github.com/tarkah)
    for these optimizations.

## [0.3.0] - 2020-09-10

### Added

- Fingerprinting is now used to better match addons.
  - This is a bigger refactor, which introduces a whole new way of matching addons.
    We are now doing a hash of each addon, which we then compare with the API to
    see if we need to update or not. It has, however, introduced a longer initial
    load time because we need to hash each addon. The hash is saved locally, so
    we have some logic in place to minimize the amount of times we are hashing.

### Fixed

- Trimming leading and trailing whitespace from toc values.
  - Small issue where some `.toc` files added multiple space before, or after values
    which would confuse our UI.
- UI glitch in settings has been removed.

## [0.2.5] - 2020-09-05

### Added

- Make columns sortable (by [tarkah](https://github.com/tarkah))
- Support for user themes and theme selection (by [tarkah](https://github.com/tarkah))

### Fixed

- UTF-8 issue in .toc file
- Updated copy, and improved onboarding experience

## [0.2.4] - 2020-09-02

### Added

- Ajour checks itself for updates (by [tarkah](https://github.com/tarkah))
- Tukui now handle classic flavor

### Changed

- Removed details button. Title is now clickable.

### Fixed

- Parsing issue with Tukui addons.

## [0.2.3] - 2020-08-30

### Added

- New logic for bundling together addons
- Author information in addon details
- Ignore and unignore addons

### Changed

- Throttle # of connections to api

## [0.2.2] - 2020-08-27

### Added

- Select game flavor in Settings

### Fixed

- Large addons were not being timedout
- Linux users were not able to select a folder in file dialog

## [0.2.1] - 2020-08-26

### Added

- Settings view
- File dialog to select World of Warcraft pth from settings view
- Force download button on addons

### Fixed

- Better copy for many strings<|MERGE_RESOLUTION|>--- conflicted
+++ resolved
@@ -19,19 +19,17 @@
 - Ability to retry if a addon fails during either download or unpacking
 - Added a minimum size to Ajour window
 
-<<<<<<< HEAD
 ### Changed
 
 - A new Changelog button is now found when you expand a addon.
-  - The old Changelog system has been removed which means you can no longer
+  The old Changelog system has been removed which means you can no longer
   press either local or remote version.
-=======
+
 ### Fixed
 
 - Fixed a bug in backup where the zip archive created on Windows didn't open properly
   on Linux and Macos. Fixed by converting Windows `\` path separators to `/` before
   writing to the zip file.
->>>>>>> ec4ed78e
 
 ## [0.5.3] - 2020-11-23
 
